--- conflicted
+++ resolved
@@ -66,23 +66,18 @@
         return;
     }
 
-<<<<<<< HEAD
+
+
+
 // Initialize instance manager with command line instance name or default to "Default"
 string? instanceName = cmdArgs.InstanceName;
 if (string.IsNullOrEmpty(instanceName))
 {
     instanceName = "Default";
-=======
-    // Get instance name from command line or default
-    instanceName = cmdArgs.InstanceName;
-    if (string.IsNullOrEmpty(instanceName))
-    {
-        instanceName = "Default";
-    }
+}
 
     overridePort = cmdArgs.Port;
     Console.WriteLine($"Running from command line - Instance: {instanceName}");
->>>>>>> 259e6f93
 }
 
 // Initialize instance manager with determined instance name
@@ -301,8 +296,4 @@
     Console.WriteLine();
 }
 
-<<<<<<< HEAD
-
-=======
->>>>>>> 259e6f93
 app.Run();